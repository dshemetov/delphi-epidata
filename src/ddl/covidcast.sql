--- conflicted
+++ resolved
@@ -26,14 +26,11 @@
 | direction                    | int(11)     | YES  |     | NULL    |                |
 | issue                        | int(11)     | NO   |     | NULL    |                |
 | lag                          | int(11)     | NO   |     | NULL    |                |
-<<<<<<< HEAD
-| is_latest_issue              | BINARY(1)   | NO   |     | NULL    |                |
-=======
+| is_latest_issue              | binary(1)   | NO   |     | NULL    |                |
 | is_wip                       | binary(1)   | YES  |     | NULL    |                |
 | missing_value                | int(11)     | YES  |     | NULL    |                |
 | missing_std                  | int(11)     | YES  |     | NULL    |                |
 | missing_sample_size          | int(11)     | YES  |     | NULL    |                |
->>>>>>> bf86b290
 +------------------------------+-------------+------+-----+---------+----------------+
 
 - `id`
@@ -75,10 +72,8 @@
   the time_value of publication
 - `lag`
   the number of time_type units between `time_value` and `issue`
-<<<<<<< HEAD
 - `is_latest_issue`
-  a boolean flag which indicates whether or not the row corresponds to the latest issue for its key
-=======
+  flag which indicates whether or not the row corresponds to the latest issue for its key
 - `is_wip`
   flag indicating that the signal is a 'work in progress'.  this should be True iff `signal` has a 'wip_' prefix.
 - `missing_value`
@@ -87,7 +82,6 @@
   ~ENUM for the reason a `stderr` was deleted
 - `missing_sample_size`
   ~ENUM for the reason a `sample_size` was deleted
->>>>>>> bf86b290
 */
 
 CREATE TABLE `covidcast` (
@@ -108,14 +102,11 @@
   `direction` int(11),
   `issue` int(11) NOT NULL,
   `lag` int(11) NOT NULL,
-<<<<<<< HEAD
-  `is_latest_issue` BINARY(1) NOT NULL,
-=======
+  `is_latest_issue` binary(1) NOT NULL,
   `is_wip` binary(1) DEFAULT NULL,
   -- TODO: `missing_value` int(11) DEFAULT NULL,
   -- TODO: `missing_std` int(11) DEFAULT NULL,
   -- TODO: `missing_sample_size` int(11) DEFAULT NULL,
->>>>>>> bf86b290
   PRIMARY KEY (`id`),
   -- for uniqueness, and also fast lookup of all locations on a given date
   UNIQUE KEY (`source`, `signal`, `time_type`, `geo_type`, `time_value`, `geo_value`, `issue`),
