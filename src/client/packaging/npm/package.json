{
  "name": "delphi_epidata",
  "description": "Delphi Epidata API Client",
  "authors": "Delphi Group",
<<<<<<< HEAD
  "version": "0.1.0",
  "license": "MIT",
  "homepage": "https://github.com/cmu-delphi/delphi-epidata",
  "bugs": {
    "url": "https://github.com/cmu-delphi/delphi-epidata/issues"
  },
  "repository": {
    "type": "git",
    "url": "https://github.com/cmu-delphi/delphi-epidata.git"
  },
=======
  "version": "0.1.1",
>>>>>>> e15a2f54
  "main": "delphi_epidata.js",
  "types": "delphi_epidata.d.ts",
  "browser": "delphi_epidata.js",
  "files": [
    "delphi_epidata.js",
    "delphi_epidata.d.ts"
  ],
  "scripts": {
    "prepack": "npx shx cp -f ../../delphi_epidata.js ../../delphi_epidata.d.ts ./",
    "test": "npm run prepack && jest"
  },
  "dependencies": {
    "cross-fetch": "^3.1.4"
  },
  "devDependencies": {
    "jest": "^25",
    "shx": "^0.3.3"
  }
}<|MERGE_RESOLUTION|>--- conflicted
+++ resolved
@@ -2,8 +2,7 @@
   "name": "delphi_epidata",
   "description": "Delphi Epidata API Client",
   "authors": "Delphi Group",
-<<<<<<< HEAD
-  "version": "0.1.0",
+  "version": "0.1.1",
   "license": "MIT",
   "homepage": "https://github.com/cmu-delphi/delphi-epidata",
   "bugs": {
@@ -13,9 +12,6 @@
     "type": "git",
     "url": "https://github.com/cmu-delphi/delphi-epidata.git"
   },
-=======
-  "version": "0.1.1",
->>>>>>> e15a2f54
   "main": "delphi_epidata.js",
   "types": "delphi_epidata.d.ts",
   "browser": "delphi_epidata.js",
