--- conflicted
+++ resolved
@@ -5,14 +5,9 @@
 
 # FluView metadata
 
-<<<<<<< HEAD
 This is the API documentation for accessing the FluView metadata
-(`fluview_meta`) data endpoint of [Delphi](https://delphi.cmu.edu/)'s
-=======
-This is the documentation of the API for accessing the FluView metadata
-(`fluview_meta`) endpoint of [Delphi](https://delphi.cmu.edu/)'s
->>>>>>> 40b9f414
-epidemiological data.
+(`fluview_meta`) endpoint of [Delphi](https://delphi.cmu.edu/)'s epidemiological
+data.
 
 General topics not specific to any particular endpoint are discussed in the
 [API overview](README.md). Such topics include:
